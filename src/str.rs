--- conflicted
+++ resolved
@@ -259,9 +259,8 @@
 macro_rules! take_until_and_consume_s (
   ($input:expr, $substr:expr) => (
     {
-      use ::std::vec::Vec;
       #[inline(always)]
-      fn shift_window_and_cmp(window: & mut Vec<char>, c: char, substr_vec: &Vec<char>) -> bool {
+      fn shift_window_and_cmp(window: & mut ::std::vec::Vec<char>, c: char, substr_vec: & ::std::vec::Vec<char>) -> bool {
         window.push(c);
         if window.len() > substr_vec.len() {
           window.remove(0);
@@ -271,8 +270,8 @@
       let res: $crate::IResult<&str, &str> = if $substr.len() > $input.len() {
         $crate::IResult::Incomplete($crate::Needed::Size($substr.len()))
       } else {
-        let substr_vec: Vec<char> = $substr.chars().collect();
-        let mut window: Vec<char> = vec![];
+        let substr_vec: ::std::vec::Vec<char> = $substr.chars().collect();
+        let mut window: ::std::vec::Vec<char> = vec![];
         let mut offset = $input.len();
         let mut parsed = false;
         for (o, c) in $input.char_indices() {
@@ -386,37 +385,101 @@
     assert_eq!(f(&d[..]), Error(Position(ErrorKind::TakeWhile1Str, &d[..])));
   }
 
-<<<<<<< HEAD
-    #[test]
-    fn take_till_s_succeed() {
+  #[test]
+  fn take_till_s_succeed() {
+    const INPUT: &'static str = "βèƒôřèÂßÇáƒƭèř";
+    const CONSUMED: &'static str = "βèƒôřèÂßÇ";
+    const LEFTOVER: &'static str = "áƒƭèř";
+    fn till_s(c: char) -> bool {
+      c == 'á'
+    }
+    fn test(input: &str) -> IResult<&str, &str> {
+      take_till_s!(input, till_s)
+    }
+    match test(INPUT) {
+      IResult::Done(extra, output) => {
+        assert!(extra == LEFTOVER, "Parser `take_till_s` consumed leftover input.");
+        assert!(output == CONSUMED,
+        "Parser `take_till_s` doesn't return the string it consumed on success. \
+                     Expected `{}`, got `{}`.", CONSUMED, output);
+      },
+      other => panic!("Parser `take_till_s` didn't succeed when it should have. \
+                             Got `{:?}`.", other),
+    };
+  }
+
+  #[test]
+  fn take_while_s_succeed_none() {
+    const INPUT: &'static str = "βèƒôřèÂßÇáƒƭèř";
+    const CONSUMED: &'static str = "";
+    const LEFTOVER: &'static str = "βèƒôřèÂßÇáƒƭèř";
+    fn while_s(c: char) -> bool {
+      c == '9'
+    }
+    fn test(input: &str) -> IResult<&str, &str> {
+      take_while_s!(input, while_s)
+    }
+    match test(INPUT) {
+      IResult::Done(extra, output) => {
+        assert!(extra == LEFTOVER, "Parser `take_while_s` consumed leftover input.");
+        assert!(output == CONSUMED,
+        "Parser `take_while_s` doesn't return the string it consumed on success. \
+                     Expected `{}`, got `{}`.", CONSUMED, output);
+      },
+      other => panic!("Parser `take_while_s` didn't succeed when it should have. \
+                             Got `{:?}`.", other),
+    };
+  }
+
+  #[test]
+  fn is_not_s_succeed() {
+    const INPUT: &'static str = "βèƒôřèÂßÇáƒƭèř";
+    const AVOID: &'static str = "£úçƙ¥á";
+    const CONSUMED: &'static str = "βèƒôřèÂßÇ";
+    const LEFTOVER: &'static str = "áƒƭèř";
+    fn test(input: &str) -> IResult<&str, &str> {
+      is_not_s!(input, AVOID)
+    }
+    match test(INPUT) {
+      IResult::Done(extra, output) => {
+        assert!(extra == LEFTOVER, "Parser `is_not_s` consumed leftover input. Leftover `{}`.", extra);
+        assert!(output == CONSUMED,
+        "Parser `is_not_s` doens't return the string it consumed on success. Expected `{}`, got `{}`.",
+        CONSUMED, output);
+      },
+      other => panic!("Parser `is_not_s` didn't succeed when it should have. \
+                             Got `{:?}`.", other),
+    };
+  }
+
+  #[test]
+  fn take_until_and_consume_s_succeed() {
+    const INPUT: &'static str = "βèƒôřèÂßÇáƒƭèř";
+    const FIND: &'static str = "ÂßÇ";
+    const CONSUMED: &'static str = "βèƒôřèÂßÇ";
+    const LEFTOVER: &'static str = "áƒƭèř";
+
+    match take_until_and_consume_s!(INPUT, FIND) {
+      IResult::Done(extra, output) => {
+        assert!(extra == LEFTOVER, "Parser `take_until_and_consume_s`\
+                    consumed leftover input. Leftover `{}`.", extra);
+        assert!(output == CONSUMED, "Parser `take_until_and_consume_s`\
+                    doens't return the string it consumed on success. Expected `{}`, got `{}`.",
+                    CONSUMED, output);
+      }
+      other => panic!("Parser `take_until_and_consume_s` didn't succeed when it should have. \
+                             Got `{:?}`.", other),
+    };
+  }
+
+    #[test]
+    fn take_while_s_succeed_some() {
         const INPUT: &'static str = "βèƒôřèÂßÇáƒƭèř";
         const CONSUMED: &'static str = "βèƒôřèÂßÇ";
         const LEFTOVER: &'static str = "áƒƭèř";
-        fn till_s(c: char) -> bool {
-            c == 'á'
-        }
-        fn test(input: &str) -> IResult<&str, &str> {
-          take_till_s!(input, till_s)
-        }
-        match test(INPUT) {
-            IResult::Done(extra, output) => {
-                assert!(extra == LEFTOVER, "Parser `take_till_s` consumed leftover input.");
-                assert!(output == CONSUMED,
-                    "Parser `take_till_s` doesn't return the string it consumed on success. \
-                     Expected `{}`, got `{}`.", CONSUMED, output);
-            },
-            other => panic!("Parser `take_till_s` didn't succeed when it should have. \
-                             Got `{:?}`.", other),
-        };
-    }
-
-    #[test]
-    fn take_while_s_succeed_none() {
-        const INPUT: &'static str = "βèƒôřèÂßÇáƒƭèř";
-        const CONSUMED: &'static str = "";
-        const LEFTOVER: &'static str = "βèƒôřèÂßÇáƒƭèř";
         fn while_s(c: char) -> bool {
-            c == '9'
+            c == 'β' || c == 'è' || c == 'ƒ' || c == 'ô' || c == 'ř' ||
+            c == 'è' || c == 'Â' || c == 'ß' || c == 'Ç'
         }
         fn test(input: &str) -> IResult<&str, &str> {
           take_while_s!(input, while_s)
@@ -434,71 +497,6 @@
     }
 
     #[test]
-    fn is_not_s_succeed() {
-        const INPUT: &'static str = "βèƒôřèÂßÇáƒƭèř";
-        const AVOID: &'static str = "£úçƙ¥á";
-        const CONSUMED: &'static str = "βèƒôřèÂßÇ";
-        const LEFTOVER: &'static str = "áƒƭèř";
-        fn test(input: &str) -> IResult<&str, &str> {
-            is_not_s!(input, AVOID)
-        }
-        match test(INPUT) {
-             IResult::Done(extra, output) => {
-                assert!(extra == LEFTOVER, "Parser `is_not_s` consumed leftover input. Leftover `{}`.", extra);
-                assert!(output == CONSUMED,
-                    "Parser `is_not_s` doens't return the string it consumed on success. Expected `{}`, got `{}`.",
-                    CONSUMED, output);
-            },
-            other => panic!("Parser `is_not_s` didn't succeed when it should have. \
-=======
-  
-    #[test]
-    fn take_until_and_consume_s_succeed() {
-        const INPUT: &'static str = "βèƒôřèÂßÇáƒƭèř";
-        const FIND: &'static str = "ÂßÇ";
-        const CONSUMED: &'static str = "βèƒôřèÂßÇ";
-        const LEFTOVER: &'static str = "áƒƭèř";
-
-        match take_until_and_consume_s!(INPUT, FIND) {
-            IResult::Done(extra, output) => {
-                assert!(extra == LEFTOVER, "Parser `take_until_and_consume_s`\
-                    consumed leftover input. Leftover `{}`.", extra);
-                assert!(output == CONSUMED, "Parser `take_until_and_consume_s`\
-                    doens't return the string it consumed on success. Expected `{}`, got `{}`.",
-                    CONSUMED, output);
-            }
-            other => panic!("Parser `take_until_and_consume_s` didn't succeed when it should have. \
->>>>>>> 5c4a665f
-                             Got `{:?}`.", other),
-        };
-    }
-
-    #[test]
-<<<<<<< HEAD
-    fn take_while_s_succeed_some() {
-        const INPUT: &'static str = "βèƒôřèÂßÇáƒƭèř";
-        const CONSUMED: &'static str = "βèƒôřèÂßÇ";
-        const LEFTOVER: &'static str = "áƒƭèř";
-        fn while_s(c: char) -> bool {
-            c == 'β' || c == 'è' || c == 'ƒ' || c == 'ô' || c == 'ř' ||
-            c == 'è' || c == 'Â' || c == 'ß' || c == 'Ç'
-        }
-        fn test(input: &str) -> IResult<&str, &str> {
-          take_while_s!(input, while_s)
-        }
-        match test(INPUT) {
-            IResult::Done(extra, output) => {
-                assert!(extra == LEFTOVER, "Parser `take_while_s` consumed leftover input.");
-                assert!(output == CONSUMED,
-                    "Parser `take_while_s` doesn't return the string it consumed on success. \
-                     Expected `{}`, got `{}`.", CONSUMED, output);
-            },
-            other => panic!("Parser `take_while_s` didn't succeed when it should have. \
-                             Got `{:?}`.", other),
-        };
-    }
-
-    #[test]
     fn is_not_s_fail() {
         const INPUT: &'static str = "βèƒôřèÂßÇáƒƭèř";
         const AVOID: &'static str = "βúçƙ¥";
@@ -531,7 +529,11 @@
                      Expected `{}`, got `{}`.", CONSUMED, output);
             },
             other => panic!("Parser `take_while1_s` didn't succeed when it should have. \
-=======
+                             Got `{:?}`.", other),
+        };
+    }
+
+    #[test]
     fn take_until_and_consume_s_incomplete() {
         const INPUT: &'static str = "βèƒôřè";
         const FIND: &'static str = "βèƒôřèÂßÇ";
@@ -539,13 +541,11 @@
         match take_until_and_consume_s!(INPUT, FIND) {
             IResult::Incomplete(_) => (),
             other => panic!("Parser `take_until_and_consume_s` didn't require more input when it should have. \
->>>>>>> 5c4a665f
-                             Got `{:?}`.", other),
-        };
-    }
-
-    #[test]
-<<<<<<< HEAD
+                             Got `{:?}`.", other),
+        };
+    }
+
+    #[test]
     fn is_a_s_succeed() {
         const INPUT: &'static str = "βèƒôřèÂßÇáƒƭèř";
         const MATCH: &'static str = "βèƒôřèÂßÇ";
@@ -594,7 +594,8 @@
             other => panic!("Parser `is_a_s` didn't fail when it should have. Got `{:?}`.", other),
         };
     }
-=======
+
+    #[test]
     fn take_until_and_consume_s_error() {
         const INPUT: &'static str = "βèƒôřèÂßÇáƒƭèř";
         const FIND: &'static str = "Ráñδô₥";
@@ -605,5 +606,4 @@
                              Got `{:?}`.", other),
         };
   }
->>>>>>> 5c4a665f
 }